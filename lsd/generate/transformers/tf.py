from lsd import Base
from lsd.utils import extract_yaml_id, ConfigType
import importlib
from datasets import load_dataset
import omegaconf


class Transformer(Base):
    def __init__(self, params: ConfigType) -> None:
        super().__init__(params)

        self.tf_cfg = self.setup()

    def setup(self) -> ConfigType:
        tf_cfg = self._initialize_tf_config()

        self.initialize_model(tf_cfg)
        self.load_data(tf_cfg)

        self._create_latent_directory(tf_cfg)

        return tf_cfg

    def train(self) -> None:
        pass

    def generate(self):
        """
        Generate latent representations using the loaded transformer model.
        
        This method processes the loaded dataset through the transformer model
        to generate latent embeddings that are saved for further analysis.
        """
        if not hasattr(self, 'dataset') or self.dataset is None:
            raise ValueError("Dataset not loaded. Call load_data() first.")
        
        if not hasattr(self, 'model') or self.model is None:
            raise ValueError("Model not initialized. Call initialize_model() first.")
        
        # Extract text from dataset based on dataset type
        texts = self._extract_texts_from_dataset()
        
        print(f"Generating embeddings for {len(texts)} text samples...")
        
        # Generate embeddings using the model
        model_instance = self.model(self.tf_cfg)
        embeddings = model_instance.embed(texts)
        
        # Convert to numpy array if it's a tensor
        if hasattr(embeddings, 'numpy'):
            embeddings = embeddings.numpy()
        elif hasattr(embeddings, 'detach'):
            embeddings = embeddings.detach().numpy()
        
        return embeddings
    
    def _extract_texts_from_dataset(self):
        """
        Extract text content from the loaded dataset.
        
        Returns
        -------
        List[str]
            List of text strings extracted from the dataset.
        """
        texts = []
        
        # Handle different dataset structures
        if hasattr(self.dataset, 'to_iterable_dataset'):
<<<<<<< HEAD
            # HuggingFace dataset
=======
            # HuggingFace dataset object
>>>>>>> 4ca56df2
            for item in self.dataset:
                if 'article' in item:
                    texts.append(item['article'])
                elif 'text' in item:
                    texts.append(item['text'])
                elif 'sentence' in item:
                    texts.append(item['sentence'])
                else:
                    # Try to find any string field
                    for key, value in item.items():
                        if isinstance(value, str) and len(value) > 10:  # Reasonable text length
                            texts.append(value)
                            break
        elif isinstance(self.dataset, list):
<<<<<<< HEAD
            # List of text strings
            texts = self.dataset
=======
            # Check if it's a list of dictionaries or a list of strings
            if self.dataset and isinstance(self.dataset[0], dict):
                # List of dictionaries (like HuggingFace format)
                for item in self.dataset:
                    if 'article' in item:
                        texts.append(item['article'])
                    elif 'text' in item:
                        texts.append(item['text'])
                    elif 'sentence' in item:
                        texts.append(item['sentence'])
                    else:
                        # Try to find any string field
                        for key, value in item.items():
                            if isinstance(value, str) and len(value) > 10:  # Reasonable text length
                                texts.append(value)
                                break
            else:
                # List of text strings
                texts = self.dataset
>>>>>>> 4ca56df2
        elif hasattr(self.dataset, '__iter__'):
            # Any iterable
            texts = list(self.dataset)
        else:
            raise ValueError(f"Unsupported dataset type: {type(self.dataset)}")
            
        if not texts:
            raise ValueError("No text content found in dataset")
            
        return texts

    def initialize_model(self, tf_cfg: ConfigType) -> None:
        module = tf_cfg.get("model")
        try:
            self.model = importlib.import_module(module).initialize()
        except ImportError as e:
            raise ImportError(
                f"Failed to initialize model from module '{module}': {e}"
            )

    def load_data(self, tf_cfg: ConfigType):
        """
        Load dataset based on configuration.
        """
        if tf_cfg.data_host.lower() == "local":
            self.dataset = self._load_local_data(tf_cfg)
        else:
            self.dataset = self._load_remote(tf_cfg)

    def _load_remote(self, tf_cfg: ConfigType):
        """
        Load dataset from HuggingFace Hub.
        """
        dataset_name = tf_cfg.get("dataset", None)
        version = tf_cfg.get("data_version", "3.0.0")
        split = tf_cfg.get("data_split", "train")
        num_samples = tf_cfg.get("num_samples", None)

        print(f"Loading {dataset_name} version {version} with split {split}")

        # Load the dataset from HuggingFace
        dataset = load_dataset(dataset_name, version, split=split)
        
        # Limit samples if specified
        if num_samples is not None:
            dataset = dataset.select(range(min(num_samples, len(dataset))))
            
        return dataset

    def _load_local_data(self, tf_cfg: ConfigType):
        """
        Load dataset from local files.
        """
        print("Loading local data...")
        # TODO: Implement local data loading
        # For now, return a sample dataset
        return ["Sample text 1", "Sample text 2", "Sample text 3"]

    def _initialize_tf_config(self) -> ConfigType:
        """
        Initialize and return the base trainer configuration.

        This method creates an empty configuration using `omegaconf` and fills
        it with basic information extracted from the provided parameters.

        Returns
        -------
        ConfigType
            The initialized trainer configuration.
        """
        tf_cfg = omegaconf.OmegaConf.create({})
        tf_cfg.experiment = self.params.get("experiment", "")
        tf_cfg.id = extract_yaml_id(self.params.get("file", ""))
        tf_cfg.model = self.params.get("model_choices", {}).get("module", "")
        tf_cfg.dataset = self.params.get("data_choices", {}).get("name", "")
        tf_cfg.data_version = self.params.get("data_choices", {}).get(
            "version", ""
        )
        tf_cfg.data_split = self.params.get("data_choices", {}).get("split", "")
        tf_cfg.data_host = self.params.get("data_choices", {}).get("host", "")

        # TODO: What implementation parameters are key for generation?
        tf_cfg.implementation = self.params.get(
            "implementation_choices", {}
        ).get("module", "")

        tf_cfg.generators = [
            self.params.get("data_choices", {}).get("name", ""),
            self.params.get("model_choices", {}).get("name", ""),
            self.params.get("implementation_choices", {}).get("name", ""),
        ]

        return tf_cfg

    def _create_latent_directory(self, tf_cfg: ConfigType):
        pass<|MERGE_RESOLUTION|>--- conflicted
+++ resolved
@@ -27,98 +27,95 @@
     def generate(self):
         """
         Generate latent representations using the loaded transformer model.
-        
+
         This method processes the loaded dataset through the transformer model
         to generate latent embeddings that are saved for further analysis.
         """
-        if not hasattr(self, 'dataset') or self.dataset is None:
+        if not hasattr(self, "dataset") or self.dataset is None:
             raise ValueError("Dataset not loaded. Call load_data() first.")
-        
-        if not hasattr(self, 'model') or self.model is None:
-            raise ValueError("Model not initialized. Call initialize_model() first.")
-        
+
+        if not hasattr(self, "model") or self.model is None:
+            raise ValueError(
+                "Model not initialized. Call initialize_model() first."
+            )
+
         # Extract text from dataset based on dataset type
         texts = self._extract_texts_from_dataset()
-        
+
         print(f"Generating embeddings for {len(texts)} text samples...")
-        
+
         # Generate embeddings using the model
         model_instance = self.model(self.tf_cfg)
         embeddings = model_instance.embed(texts)
-        
+
         # Convert to numpy array if it's a tensor
-        if hasattr(embeddings, 'numpy'):
+        if hasattr(embeddings, "numpy"):
             embeddings = embeddings.numpy()
-        elif hasattr(embeddings, 'detach'):
+        elif hasattr(embeddings, "detach"):
             embeddings = embeddings.detach().numpy()
-        
+
         return embeddings
-    
+
     def _extract_texts_from_dataset(self):
         """
         Extract text content from the loaded dataset.
-        
+
         Returns
         -------
         List[str]
             List of text strings extracted from the dataset.
         """
         texts = []
-        
+
         # Handle different dataset structures
-        if hasattr(self.dataset, 'to_iterable_dataset'):
-<<<<<<< HEAD
-            # HuggingFace dataset
-=======
+        if hasattr(self.dataset, "to_iterable_dataset"):
             # HuggingFace dataset object
->>>>>>> 4ca56df2
             for item in self.dataset:
-                if 'article' in item:
-                    texts.append(item['article'])
-                elif 'text' in item:
-                    texts.append(item['text'])
-                elif 'sentence' in item:
-                    texts.append(item['sentence'])
+                if "article" in item:
+                    texts.append(item["article"])
+                elif "text" in item:
+                    texts.append(item["text"])
+                elif "sentence" in item:
+                    texts.append(item["sentence"])
                 else:
                     # Try to find any string field
                     for key, value in item.items():
-                        if isinstance(value, str) and len(value) > 10:  # Reasonable text length
+                        if (
+                            isinstance(value, str) and len(value) > 10
+                        ):  # Reasonable text length
                             texts.append(value)
                             break
         elif isinstance(self.dataset, list):
-<<<<<<< HEAD
-            # List of text strings
-            texts = self.dataset
-=======
             # Check if it's a list of dictionaries or a list of strings
             if self.dataset and isinstance(self.dataset[0], dict):
                 # List of dictionaries (like HuggingFace format)
                 for item in self.dataset:
-                    if 'article' in item:
-                        texts.append(item['article'])
-                    elif 'text' in item:
-                        texts.append(item['text'])
-                    elif 'sentence' in item:
-                        texts.append(item['sentence'])
+                    if "article" in item:
+                        texts.append(item["article"])
+                    elif "text" in item:
+                        texts.append(item["text"])
+                    elif "sentence" in item:
+                        texts.append(item["sentence"])
                     else:
                         # Try to find any string field
                         for key, value in item.items():
-                            if isinstance(value, str) and len(value) > 10:  # Reasonable text length
+                            if (
+                                isinstance(value, str) and len(value) > 10
+                            ):  # Reasonable text length
                                 texts.append(value)
                                 break
             else:
                 # List of text strings
                 texts = self.dataset
->>>>>>> 4ca56df2
-        elif hasattr(self.dataset, '__iter__'):
+        elif hasattr(self.dataset, "__iter__"):
             # Any iterable
             texts = list(self.dataset)
         else:
             raise ValueError(f"Unsupported dataset type: {type(self.dataset)}")
-            
+
         if not texts:
             raise ValueError("No text content found in dataset")
-            
+
         return texts
 
     def initialize_model(self, tf_cfg: ConfigType) -> None:
@@ -152,11 +149,11 @@
 
         # Load the dataset from HuggingFace
         dataset = load_dataset(dataset_name, version, split=split)
-        
+
         # Limit samples if specified
         if num_samples is not None:
             dataset = dataset.select(range(min(num_samples, len(dataset))))
-            
+
         return dataset
 
     def _load_local_data(self, tf_cfg: ConfigType):
